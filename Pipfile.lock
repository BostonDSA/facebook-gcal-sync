{
    "_meta": {
        "hash": {
<<<<<<< HEAD
            "sha256": "a35910a6982c867600c4de2569a95e3dff9f1db4f9ae5410759cb870f8610273"
        },
        "pipfile-spec": 6,
        "requires": {
            "python_version": "3.11"
=======
            "sha256": "cf019babdbe9b969c70af32bcec79bd12164d8f57eba4b8f1f3846ceabfa4bb8"
        },
        "pipfile-spec": 6,
        "requires": {
            "python_version": "3.7"
>>>>>>> 1325b882
        },
        "sources": [
            {
                "name": "pypi",
                "url": "https://pypi.python.org/simple",
                "verify_ssl": true
            }
        ]
    },
    "default": {
        "annotated-types": {
            "hashes": [
                "sha256:0641064de18ba7a25dee8f96403ebc39113d0cb953a01429249d5c7564666a43",
                "sha256:563339e807e53ffd9c267e99fc6d9ea23eb8443c08f112651963e24e22f84a5d"
            ],
<<<<<<< HEAD
            "markers": "python_version >= '3.8'",
            "version": "==0.6.0"
        },
        "boto3": {
=======
            "markers": "python_version ~= '3.5'",
            "version": "==4.2.2"
        },
        "certifi": {
            "hashes": [
                "sha256:1a4995114262bffbc2413b159f2a1a480c969de6e6eb13ee966d470af86af59c",
                "sha256:719a74fb9e33b9bd44cc7f3a8d94bc35e4049deebe19ba7d8e108280cfd59830"
            ],
            "version": "==2020.12.5"
        },
        "chardet": {
            "hashes": [
                "sha256:0d6f53a15db4120f2b08c94f11e7d93d2c911ee118b6b30a04ec3ee8310179fa",
                "sha256:f864054d66fd9118f2e67044ac8981a54775ec5b67aed0441892edb553d21da5"
            ],
            "markers": "python_version >= '2.7' and python_version not in '3.0, 3.1, 3.2, 3.3, 3.4'",
            "version": "==4.0.0"
        },
        "facebook-sdk": {
>>>>>>> 1325b882
            "hashes": [
                "sha256:73e2b56dcbe1b856274185c908dcb5973b007d62c74b646e6bd2ac09a303983a",
                "sha256:cc7d939cdbb4ad3980274c96c589e95f028f740ac49a3547c8f4aaec6a7a6409"
            ],
<<<<<<< HEAD
            "index": "pypi",
            "version": "==1.28.72"
=======
            "version": "==3.1.0"
        },
        "fest": {
            "hashes": [
                "sha256:ed30cedebf6f5ce18f94a6d1e63edd6d11a634688c4e8937c756bd565d79760d"
            ],
            "index": "pypi",
            "version": "==5.1.2"
>>>>>>> 1325b882
        },
        "botocore": {
            "hashes": [
<<<<<<< HEAD
                "sha256:1a0f5063a9a5e1ef40907c67778625cf14a8c47c8e09cd2b3f9dc53a8adb52cf",
                "sha256:37763f40c2fcc48114015fe43bbd75ec1aabef48b418e1a5e28cb1c350967260"
            ],
            "markers": "python_full_version >= '3.7.0'",
            "version": "==1.31.72"
=======
                "sha256:407e3e52435a44f6d59d4fef7b5e115bed7b20d77cbdab79e00232bfff7bf912",
                "sha256:edfca00d76081f359bed7b2efa2dc3a057309e55bf0a91628a0639730e31c357"
            ],
            "markers": "python_version >= '2.7' and python_version not in '3.0, 3.1, 3.2, 3.3, 3.4, 3.5'",
            "version": "==1.27.0"
>>>>>>> 1325b882
        },
        "certifi": {
            "hashes": [
<<<<<<< HEAD
                "sha256:539cc1d13202e33ca466e88b2807e29f4c13049d6d87031a3c110744495cb082",
                "sha256:92d6037539857d8206b8f6ae472e8b77db8058fec5937a1ef3f54304089edbb9"
            ],
            "markers": "python_version >= '3.6'",
            "version": "==2023.7.22"
=======
                "sha256:72f69e67238e38b0da41b5a2e352dc39b4b5891d88f3db082aae7775da8fe58b",
                "sha256:aa67190e56e02940a611388ee268f45da79451c8fdff2861fae104538dbeca1f"
            ],
            "markers": "python_version >= '3.6'",
            "version": "==2.4.0"
>>>>>>> 1325b882
        },
        "charset-normalizer": {
            "hashes": [
<<<<<<< HEAD
                "sha256:06cf46bdff72f58645434d467bf5228080801298fbba19fe268a01b4534467f5",
                "sha256:0c8c61fb505c7dad1d251c284e712d4e0372cef3b067f7ddf82a7fa82e1e9a93",
                "sha256:10b8dd31e10f32410751b3430996f9807fc4d1587ca69772e2aa940a82ab571a",
                "sha256:1171ef1fc5ab4693c5d151ae0fdad7f7349920eabbaca6271f95969fa0756c2d",
                "sha256:17a866d61259c7de1bdadef418a37755050ddb4b922df8b356503234fff7932c",
                "sha256:1d6bfc32a68bc0933819cfdfe45f9abc3cae3877e1d90aac7259d57e6e0f85b1",
                "sha256:1ec937546cad86d0dce5396748bf392bb7b62a9eeb8c66efac60e947697f0e58",
                "sha256:223b4d54561c01048f657fa6ce41461d5ad8ff128b9678cfe8b2ecd951e3f8a2",
                "sha256:2465aa50c9299d615d757c1c888bc6fef384b7c4aec81c05a0172b4400f98557",
                "sha256:28f512b9a33235545fbbdac6a330a510b63be278a50071a336afc1b78781b147",
                "sha256:2c092be3885a1b7899cd85ce24acedc1034199d6fca1483fa2c3a35c86e43041",
                "sha256:2c4c99f98fc3a1835af8179dcc9013f93594d0670e2fa80c83aa36346ee763d2",
                "sha256:31445f38053476a0c4e6d12b047b08ced81e2c7c712e5a1ad97bc913256f91b2",
                "sha256:31bbaba7218904d2eabecf4feec0d07469284e952a27400f23b6628439439fa7",
                "sha256:34d95638ff3613849f473afc33f65c401a89f3b9528d0d213c7037c398a51296",
                "sha256:352a88c3df0d1fa886562384b86f9a9e27563d4704ee0e9d56ec6fcd270ea690",
                "sha256:39b70a6f88eebe239fa775190796d55a33cfb6d36b9ffdd37843f7c4c1b5dc67",
                "sha256:3c66df3f41abee950d6638adc7eac4730a306b022570f71dd0bd6ba53503ab57",
                "sha256:3f70fd716855cd3b855316b226a1ac8bdb3caf4f7ea96edcccc6f484217c9597",
                "sha256:3f9bc2ce123637a60ebe819f9fccc614da1bcc05798bbbaf2dd4ec91f3e08846",
                "sha256:3fb765362688821404ad6cf86772fc54993ec11577cd5a92ac44b4c2ba52155b",
                "sha256:45f053a0ece92c734d874861ffe6e3cc92150e32136dd59ab1fb070575189c97",
                "sha256:46fb9970aa5eeca547d7aa0de5d4b124a288b42eaefac677bde805013c95725c",
                "sha256:4cb50a0335382aac15c31b61d8531bc9bb657cfd848b1d7158009472189f3d62",
                "sha256:4e12f8ee80aa35e746230a2af83e81bd6b52daa92a8afaef4fea4a2ce9b9f4fa",
                "sha256:4f3100d86dcd03c03f7e9c3fdb23d92e32abbca07e7c13ebd7ddfbcb06f5991f",
                "sha256:4f6e2a839f83a6a76854d12dbebde50e4b1afa63e27761549d006fa53e9aa80e",
                "sha256:4f861d94c2a450b974b86093c6c027888627b8082f1299dfd5a4bae8e2292821",
                "sha256:501adc5eb6cd5f40a6f77fbd90e5ab915c8fd6e8c614af2db5561e16c600d6f3",
                "sha256:520b7a142d2524f999447b3a0cf95115df81c4f33003c51a6ab637cbda9d0bf4",
                "sha256:548eefad783ed787b38cb6f9a574bd8664468cc76d1538215d510a3cd41406cb",
                "sha256:555fe186da0068d3354cdf4bbcbc609b0ecae4d04c921cc13e209eece7720727",
                "sha256:55602981b2dbf8184c098bc10287e8c245e351cd4fdcad050bd7199d5a8bf514",
                "sha256:58e875eb7016fd014c0eea46c6fa92b87b62c0cb31b9feae25cbbe62c919f54d",
                "sha256:5a3580a4fdc4ac05f9e53c57f965e3594b2f99796231380adb2baaab96e22761",
                "sha256:5b70bab78accbc672f50e878a5b73ca692f45f5b5e25c8066d748c09405e6a55",
                "sha256:5ceca5876032362ae73b83347be8b5dbd2d1faf3358deb38c9c88776779b2e2f",
                "sha256:61f1e3fb621f5420523abb71f5771a204b33c21d31e7d9d86881b2cffe92c47c",
                "sha256:633968254f8d421e70f91c6ebe71ed0ab140220469cf87a9857e21c16687c034",
                "sha256:63a6f59e2d01310f754c270e4a257426fe5a591dc487f1983b3bbe793cf6bac6",
                "sha256:63accd11149c0f9a99e3bc095bbdb5a464862d77a7e309ad5938fbc8721235ae",
                "sha256:6db3cfb9b4fcecb4390db154e75b49578c87a3b9979b40cdf90d7e4b945656e1",
                "sha256:71ef3b9be10070360f289aea4838c784f8b851be3ba58cf796262b57775c2f14",
                "sha256:7ae8e5142dcc7a49168f4055255dbcced01dc1714a90a21f87448dc8d90617d1",
                "sha256:7b6cefa579e1237ce198619b76eaa148b71894fb0d6bcf9024460f9bf30fd228",
                "sha256:800561453acdecedaac137bf09cd719c7a440b6800ec182f077bb8e7025fb708",
                "sha256:82ca51ff0fc5b641a2d4e1cc8c5ff108699b7a56d7f3ad6f6da9dbb6f0145b48",
                "sha256:851cf693fb3aaef71031237cd68699dded198657ec1e76a76eb8be58c03a5d1f",
                "sha256:854cc74367180beb327ab9d00f964f6d91da06450b0855cbbb09187bcdb02de5",
                "sha256:87071618d3d8ec8b186d53cb6e66955ef2a0e4fa63ccd3709c0c90ac5a43520f",
                "sha256:871d045d6ccc181fd863a3cd66ee8e395523ebfbc57f85f91f035f50cee8e3d4",
                "sha256:8aee051c89e13565c6bd366813c386939f8e928af93c29fda4af86d25b73d8f8",
                "sha256:8af5a8917b8af42295e86b64903156b4f110a30dca5f3b5aedea123fbd638bff",
                "sha256:8ec8ef42c6cd5856a7613dcd1eaf21e5573b2185263d87d27c8edcae33b62a61",
                "sha256:91e43805ccafa0a91831f9cd5443aa34528c0c3f2cc48c4cb3d9a7721053874b",
                "sha256:9505dc359edb6a330efcd2be825fdb73ee3e628d9010597aa1aee5aa63442e97",
                "sha256:985c7965f62f6f32bf432e2681173db41336a9c2611693247069288bcb0c7f8b",
                "sha256:9a74041ba0bfa9bc9b9bb2cd3238a6ab3b7618e759b41bd15b5f6ad958d17605",
                "sha256:9edbe6a5bf8b56a4a84533ba2b2f489d0046e755c29616ef8830f9e7d9cf5728",
                "sha256:a15c1fe6d26e83fd2e5972425a772cca158eae58b05d4a25a4e474c221053e2d",
                "sha256:a66bcdf19c1a523e41b8e9d53d0cedbfbac2e93c649a2e9502cb26c014d0980c",
                "sha256:ae4070f741f8d809075ef697877fd350ecf0b7c5837ed68738607ee0a2c572cf",
                "sha256:ae55d592b02c4349525b6ed8f74c692509e5adffa842e582c0f861751701a673",
                "sha256:b578cbe580e3b41ad17b1c428f382c814b32a6ce90f2d8e39e2e635d49e498d1",
                "sha256:b891a2f68e09c5ef989007fac11476ed33c5c9994449a4e2c3386529d703dc8b",
                "sha256:baec8148d6b8bd5cee1ae138ba658c71f5b03e0d69d5907703e3e1df96db5e41",
                "sha256:bb06098d019766ca16fc915ecaa455c1f1cd594204e7f840cd6258237b5079a8",
                "sha256:bc791ec3fd0c4309a753f95bb6c749ef0d8ea3aea91f07ee1cf06b7b02118f2f",
                "sha256:bd28b31730f0e982ace8663d108e01199098432a30a4c410d06fe08fdb9e93f4",
                "sha256:be4d9c2770044a59715eb57c1144dedea7c5d5ae80c68fb9959515037cde2008",
                "sha256:c0c72d34e7de5604df0fde3644cc079feee5e55464967d10b24b1de268deceb9",
                "sha256:c0e842112fe3f1a4ffcf64b06dc4c61a88441c2f02f373367f7b4c1aa9be2ad5",
                "sha256:c15070ebf11b8b7fd1bfff7217e9324963c82dbdf6182ff7050519e350e7ad9f",
                "sha256:c2000c54c395d9e5e44c99dc7c20a64dc371f777faf8bae4919ad3e99ce5253e",
                "sha256:c30187840d36d0ba2893bc3271a36a517a717f9fd383a98e2697ee890a37c273",
                "sha256:cb7cd68814308aade9d0c93c5bd2ade9f9441666f8ba5aa9c2d4b389cb5e2a45",
                "sha256:cd805513198304026bd379d1d516afbf6c3c13f4382134a2c526b8b854da1c2e",
                "sha256:d0bf89afcbcf4d1bb2652f6580e5e55a840fdf87384f6063c4a4f0c95e378656",
                "sha256:d9137a876020661972ca6eec0766d81aef8a5627df628b664b234b73396e727e",
                "sha256:dbd95e300367aa0827496fe75a1766d198d34385a58f97683fe6e07f89ca3e3c",
                "sha256:dced27917823df984fe0c80a5c4ad75cf58df0fbfae890bc08004cd3888922a2",
                "sha256:de0b4caa1c8a21394e8ce971997614a17648f94e1cd0640fbd6b4d14cab13a72",
                "sha256:debb633f3f7856f95ad957d9b9c781f8e2c6303ef21724ec94bea2ce2fcbd056",
                "sha256:e372d7dfd154009142631de2d316adad3cc1c36c32a38b16a4751ba78da2a397",
                "sha256:ecd26be9f112c4f96718290c10f4caea6cc798459a3a76636b817a0ed7874e42",
                "sha256:edc0202099ea1d82844316604e17d2b175044f9bcb6b398aab781eba957224bd",
                "sha256:f194cce575e59ffe442c10a360182a986535fd90b57f7debfaa5c845c409ecc3",
                "sha256:f5fb672c396d826ca16a022ac04c9dce74e00a1c344f6ad1a0fdc1ba1f332213",
                "sha256:f6a02a3c7950cafaadcd46a226ad9e12fc9744652cc69f9e5534f98b47f3bbcf",
                "sha256:fe81b35c33772e56f4b6cf62cf4aedc1762ef7162a31e6ac7fe5e40d0149eb67"
            ],
            "markers": "python_full_version >= '3.7.0'",
            "version": "==3.3.1"
=======
                "sha256:588bdb03a41ecb4978472b847881e5518b5d9ec6153d3d679aa127a55e13b39f",
                "sha256:9ad25fba07f46a628ad4d0ca09f38dcb262830df2ac95b217f9b0129c9e42206"
            ],
            "markers": "python_version >= '2.7' and python_version not in '3.0, 3.1, 3.2, 3.3, 3.4, 3.5'",
            "version": "==1.30.0"
>>>>>>> 1325b882
        },
        "idna": {
            "hashes": [
                "sha256:814f528e8dead7d329833b91c5faa87d60bf71824cd12a7530b5526063d02cb4",
                "sha256:90b77e79eaa3eba6de819a0c442c0b4ceefc341a7a2ab77d7562bf49f425c5c2"
            ],
            "markers": "python_version >= '3.5'",
            "version": "==3.4"
        },
        "inflection": {
            "hashes": [
                "sha256:1a29730d366e996aaacffb2f1f1cb9593dc38e2ddd30c91250c6dde09ea9b417",
                "sha256:f38b2b640938a4f35ade69ac3d053042959b62a0f1076a5bbaa1b9526605a8a2"
            ],
<<<<<<< HEAD
            "markers": "python_version >= '3.5'",
            "version": "==0.5.1"
=======
            "markers": "python_version >= '3.6'",
            "version": "==1.53.0"
>>>>>>> 1325b882
        },
        "jmespath": {
            "hashes": [
                "sha256:02e2e4cc71b5bcab88332eebf907519190dd9e6e82107fa7f83b1003a6252980",
                "sha256:90261b206d6defd58fdd5e85f478bf633a2901798906be2ad389150c5c60edbe"
            ],
<<<<<<< HEAD
            "markers": "python_full_version >= '3.7.0'",
            "version": "==1.0.1"
=======
            "version": "==0.19.1"
        },
        "idna": {
            "hashes": [
                "sha256:b307872f855b18632ce0c21c5e45be78c0ea7ae4c15c828c20788b26921eb3f6",
                "sha256:b97d804b1e9b523befed77c48dacec60e6dcb0b5391d57af6a65a312a90648c0"
            ],
            "markers": "python_version >= '2.7' and python_version not in '3.0, 3.1, 3.2, 3.3'",
            "version": "==2.10"
        },
        "packaging": {
            "hashes": [
                "sha256:5b327ac1320dc863dca72f4514ecc086f31186744b84a230374cc1fd776feae5",
                "sha256:67714da7f7bc052e064859c05c595155bd1ee9f69f76557e21f051443c20947a"
            ],
            "markers": "python_version >= '2.7' and python_version not in '3.0, 3.1, 3.2, 3.3'",
            "version": "==20.9"
        },
        "protobuf": {
            "hashes": [
                "sha256:05c304396e309661c45e3a97bd2d8da1fc2bab743ed2ca880bcb757271c40c0e",
                "sha256:05dfe9319939a8473c21b469f34f6486646e54fb8542637cf7ed8e2fbfe21538",
                "sha256:1488f786bd1912f97796cf5def8cacf433735616896cf7ed9dc786cee693dfc8",
                "sha256:15351df904347da2081a2eebc42b192c29724eb57dbe56dae440be843f1e4779",
                "sha256:295944ef0772498d7bf75f6aa5d4dfcfd02f5ce70f735b406e52e43ac3914d38",
                "sha256:2f77afe33bb86c7d34221a86193256d69aa10818620fe4a7513d98211d67d672",
                "sha256:3237acce5b666c7b0f45785cc2d0809796d4df3593bd68338aebf25408139188",
                "sha256:3b5c461af5a3cebd796c73370db929b7e24cbaba655eefdc044226bc8a843d6b",
                "sha256:3d338910b10b88b18581cf6877b3938b2e262e8fdc2c1057f5a291787de63183",
                "sha256:44399393c3a8cc04a4cfbdc721dd7f2114497efda582e946a91b8c4290ae5ff5",
                "sha256:4c8d0997fdc0a4cf9de7950d598ce6974b22e8618bbcf1d15e9842010cf8420a",
                "sha256:5356981c1919782b8c2e3ea5c5d85ad5937b8178a025ac9edc2f2ca5b4a717ae",
                "sha256:809a96d5a1a74538728710f9104f43ae77f5e48bde274ee321b10a324ba52e4f",
                "sha256:850f429bd2399525d339d05bc809f090f16d3d88737bed637d355a5ee8d3b81a",
                "sha256:8a3ac375539055164f31a330770f137875307e6f04c21e2647f2e7139c501295",
                "sha256:939ce06846ddfec99c0bff510510b3ee45778e7a3aec6544d1f36526e5fecb67",
                "sha256:9ae321459d4890c3939c536382f75e232c9e91ce506310353c8a15ad5c379e0d",
                "sha256:a29631f4f8bcf79b12a59e83d238d888de5034871461d788c74c68218ad75049",
                "sha256:acc9f2091ace3de429eee424ab7ba0bc52a6aa9ffc9909e5c4de259a3f71db46",
                "sha256:baea44967071e6a51e705e4e88aebf35f530a14004cc69f60a185e5d7e13de7e",
                "sha256:bcaff977db178f0bfde10bab0d23a5f5adf5964adba70c315e45922a1c55eb90",
                "sha256:e32ef0c9f4b548c80d94dfff8b4130ca2ff3d50caaf2455889e3f5b8a01e8038",
                "sha256:eac0a2a7ea99e17175f6e7b53cdc9004ed786c072fbdf933def0e454e14fd323"
            ],
            "version": "==3.17.0"
>>>>>>> 1325b882
        },
        "pyactionnetwork": {
            "hashes": [
                "sha256:2ad72d52e29ac3c4d8bae800ec835152b5bae6ee41c34b34fd23e2d3ce35b7ae",
                "sha256:d97c7d42cc798e30762e7d54c6155832f5ed95b48296c6e973d21bd261887c6b"
            ],
            "index": "pypi",
            "version": "==0.11.2"
        },
        "pyairtable": {
            "hashes": [
                "sha256:a80eb85f7c020bf41679bb00ca57da11aeaa43769afbc73619276798a2ca182e",
                "sha256:e588249e68cf338dcdca9908537ed16d5a22ae72345ec930022b230ba96e5f84"
            ],
<<<<<<< HEAD
            "index": "pypi",
            "version": "==2.1.0.post1"
        },
        "pydantic": {
            "hashes": [
                "sha256:94f336138093a5d7f426aac732dcfe7ab4eb4da243c88f891d65deb4a2556ee7",
                "sha256:bc3ddf669d234f4220e6e1c4d96b061abe0998185a8d7855c0126782b7abc8c1"
            ],
            "markers": "python_full_version >= '3.7.0'",
            "version": "==2.4.2"
        },
        "pydantic-core": {
            "hashes": [
                "sha256:042462d8d6ba707fd3ce9649e7bf268633a41018d6a998fb5fbacb7e928a183e",
                "sha256:0523aeb76e03f753b58be33b26540880bac5aa54422e4462404c432230543f33",
                "sha256:05560ab976012bf40f25d5225a58bfa649bb897b87192a36c6fef1ab132540d7",
                "sha256:0675ba5d22de54d07bccde38997e780044dcfa9a71aac9fd7d4d7a1d2e3e65f7",
                "sha256:073d4a470b195d2b2245d0343569aac7e979d3a0dcce6c7d2af6d8a920ad0bea",
                "sha256:07ec6d7d929ae9c68f716195ce15e745b3e8fa122fc67698ac6498d802ed0fa4",
                "sha256:0880e239827b4b5b3e2ce05e6b766a7414e5f5aedc4523be6b68cfbc7f61c5d0",
                "sha256:0c27f38dc4fbf07b358b2bc90edf35e82d1703e22ff2efa4af4ad5de1b3833e7",
                "sha256:0d8a8adef23d86d8eceed3e32e9cca8879c7481c183f84ed1a8edc7df073af94",
                "sha256:0e2a35baa428181cb2270a15864ec6286822d3576f2ed0f4cd7f0c1708472aff",
                "sha256:0f8682dbdd2f67f8e1edddcbffcc29f60a6182b4901c367fc8c1c40d30bb0a82",
                "sha256:0fa467fd300a6f046bdb248d40cd015b21b7576c168a6bb20aa22e595c8ffcdd",
                "sha256:128552af70a64660f21cb0eb4876cbdadf1a1f9d5de820fed6421fa8de07c893",
                "sha256:1396e81b83516b9d5c9e26a924fa69164156c148c717131f54f586485ac3c15e",
                "sha256:149b8a07712f45b332faee1a2258d8ef1fb4a36f88c0c17cb687f205c5dc6e7d",
                "sha256:14ac492c686defc8e6133e3a2d9eaf5261b3df26b8ae97450c1647286750b901",
                "sha256:14cfbb00959259e15d684505263d5a21732b31248a5dd4941f73a3be233865b9",
                "sha256:14e09ff0b8fe6e46b93d36a878f6e4a3a98ba5303c76bb8e716f4878a3bee92c",
                "sha256:154ea7c52e32dce13065dbb20a4a6f0cc012b4f667ac90d648d36b12007fa9f7",
                "sha256:15d6bca84ffc966cc9976b09a18cf9543ed4d4ecbd97e7086f9ce9327ea48891",
                "sha256:1d40f55222b233e98e3921df7811c27567f0e1a4411b93d4c5c0f4ce131bc42f",
                "sha256:25bd966103890ccfa028841a8f30cebcf5875eeac8c4bde4fe221364c92f0c9a",
                "sha256:2cf5bb4dd67f20f3bbc1209ef572a259027c49e5ff694fa56bed62959b41e1f9",
                "sha256:2e0e2959ef5d5b8dc9ef21e1a305a21a36e254e6a34432d00c72a92fdc5ecda5",
                "sha256:320f14bd4542a04ab23747ff2c8a778bde727158b606e2661349557f0770711e",
                "sha256:3625578b6010c65964d177626fde80cf60d7f2e297d56b925cb5cdeda6e9925a",
                "sha256:39215d809470f4c8d1881758575b2abfb80174a9e8daf8f33b1d4379357e417c",
                "sha256:3f0ac9fb8608dbc6eaf17956bf623c9119b4db7dbb511650910a82e261e6600f",
                "sha256:417243bf599ba1f1fef2bb8c543ceb918676954734e2dcb82bf162ae9d7bd514",
                "sha256:420a692b547736a8d8703c39ea935ab5d8f0d2573f8f123b0a294e49a73f214b",
                "sha256:443fed67d33aa85357464f297e3d26e570267d1af6fef1c21ca50921d2976302",
                "sha256:48525933fea744a3e7464c19bfede85df4aba79ce90c60b94d8b6e1eddd67096",
                "sha256:485a91abe3a07c3a8d1e082ba29254eea3e2bb13cbbd4351ea4e5a21912cc9b0",
                "sha256:4a5be350f922430997f240d25f8219f93b0c81e15f7b30b868b2fddfc2d05f27",
                "sha256:4d966c47f9dd73c2d32a809d2be529112d509321c5310ebf54076812e6ecd884",
                "sha256:524ff0ca3baea164d6d93a32c58ac79eca9f6cf713586fdc0adb66a8cdeab96a",
                "sha256:53df009d1e1ba40f696f8995683e067e3967101d4bb4ea6f667931b7d4a01357",
                "sha256:5994985da903d0b8a08e4935c46ed8daf5be1cf217489e673910951dc533d430",
                "sha256:5cabb9710f09d5d2e9e2748c3e3e20d991a4c5f96ed8f1132518f54ab2967221",
                "sha256:5fdb39f67c779b183b0c853cd6b45f7db84b84e0571b3ef1c89cdb1dfc367325",
                "sha256:600d04a7b342363058b9190d4e929a8e2e715c5682a70cc37d5ded1e0dd370b4",
                "sha256:631cb7415225954fdcc2a024119101946793e5923f6c4d73a5914d27eb3d3a05",
                "sha256:63974d168b6233b4ed6a0046296803cb13c56637a7b8106564ab575926572a55",
                "sha256:64322bfa13e44c6c30c518729ef08fda6026b96d5c0be724b3c4ae4da939f875",
                "sha256:655f8f4c8d6a5963c9a0687793da37b9b681d9ad06f29438a3b2326d4e6b7970",
                "sha256:6835451b57c1b467b95ffb03a38bb75b52fb4dc2762bb1d9dbed8de31ea7d0fc",
                "sha256:6db2eb9654a85ada248afa5a6db5ff1cf0f7b16043a6b070adc4a5be68c716d6",
                "sha256:7c4d1894fe112b0864c1fa75dffa045720a194b227bed12f4be7f6045b25209f",
                "sha256:7eb037106f5c6b3b0b864ad226b0b7ab58157124161d48e4b30c4a43fef8bc4b",
                "sha256:8282bab177a9a3081fd3d0a0175a07a1e2bfb7fcbbd949519ea0980f8a07144d",
                "sha256:82f55187a5bebae7d81d35b1e9aaea5e169d44819789837cdd4720d768c55d15",
                "sha256:8572cadbf4cfa95fb4187775b5ade2eaa93511f07947b38f4cd67cf10783b118",
                "sha256:8cdbbd92154db2fec4ec973d45c565e767ddc20aa6dbaf50142676484cbff8ee",
                "sha256:8f6e6aed5818c264412ac0598b581a002a9f050cb2637a84979859e70197aa9e",
                "sha256:92f675fefa977625105708492850bcbc1182bfc3e997f8eecb866d1927c98ae6",
                "sha256:962ed72424bf1f72334e2f1e61b68f16c0e596f024ca7ac5daf229f7c26e4208",
                "sha256:9badf8d45171d92387410b04639d73811b785b5161ecadabf056ea14d62d4ede",
                "sha256:9c120c9ce3b163b985a3b966bb701114beb1da4b0468b9b236fc754783d85aa3",
                "sha256:9f6f3e2598604956480f6c8aa24a3384dbf6509fe995d97f6ca6103bb8c2534e",
                "sha256:a1254357f7e4c82e77c348dabf2d55f1d14d19d91ff025004775e70a6ef40ada",
                "sha256:a1392e0638af203cee360495fd2cfdd6054711f2db5175b6e9c3c461b76f5175",
                "sha256:a1c311fd06ab3b10805abb72109f01a134019739bd3286b8ae1bc2fc4e50c07a",
                "sha256:a5cb87bdc2e5f620693148b5f8f842d293cae46c5f15a1b1bf7ceeed324a740c",
                "sha256:a7a7902bf75779bc12ccfc508bfb7a4c47063f748ea3de87135d433a4cca7a2f",
                "sha256:aad7bd686363d1ce4ee930ad39f14e1673248373f4a9d74d2b9554f06199fb58",
                "sha256:aafdb89fdeb5fe165043896817eccd6434aee124d5ee9b354f92cd574ba5e78f",
                "sha256:ae8a8843b11dc0b03b57b52793e391f0122e740de3df1474814c700d2622950a",
                "sha256:b00bc4619f60c853556b35f83731bd817f989cba3e97dc792bb8c97941b8053a",
                "sha256:b1f22a9ab44de5f082216270552aa54259db20189e68fc12484873d926426921",
                "sha256:b3c01c2fb081fced3bbb3da78510693dc7121bb893a1f0f5f4b48013201f362e",
                "sha256:b3dcd587b69bbf54fc04ca157c2323b8911033e827fffaecf0cafa5a892a0904",
                "sha256:b4a6db486ac8e99ae696e09efc8b2b9fea67b63c8f88ba7a1a16c24a057a0776",
                "sha256:bec7dd208a4182e99c5b6c501ce0b1f49de2802448d4056091f8e630b28e9a52",
                "sha256:c0877239307b7e69d025b73774e88e86ce82f6ba6adf98f41069d5b0b78bd1bf",
                "sha256:caa48fc31fc7243e50188197b5f0c4228956f97b954f76da157aae7f67269ae8",
                "sha256:cfe1090245c078720d250d19cb05d67e21a9cd7c257698ef139bc41cf6c27b4f",
                "sha256:d43002441932f9a9ea5d6f9efaa2e21458221a3a4b417a14027a1d530201ef1b",
                "sha256:d64728ee14e667ba27c66314b7d880b8eeb050e58ffc5fec3b7a109f8cddbd63",
                "sha256:d6495008733c7521a89422d7a68efa0a0122c99a5861f06020ef5b1f51f9ba7c",
                "sha256:d8f1ebca515a03e5654f88411420fea6380fc841d1bea08effb28184e3d4899f",
                "sha256:d99277877daf2efe074eae6338453a4ed54a2d93fb4678ddfe1209a0c93a2468",
                "sha256:da01bec0a26befab4898ed83b362993c844b9a607a86add78604186297eb047e",
                "sha256:db9a28c063c7c00844ae42a80203eb6d2d6bbb97070cfa00194dff40e6f545ab",
                "sha256:dda81e5ec82485155a19d9624cfcca9be88a405e2857354e5b089c2a982144b2",
                "sha256:e357571bb0efd65fd55f18db0a2fb0ed89d0bb1d41d906b138f088933ae618bb",
                "sha256:e544246b859f17373bed915182ab841b80849ed9cf23f1f07b73b7c58baee5fb",
                "sha256:e562617a45b5a9da5be4abe72b971d4f00bf8555eb29bb91ec2ef2be348cd132",
                "sha256:e570ffeb2170e116a5b17e83f19911020ac79d19c96f320cbfa1fa96b470185b",
                "sha256:e6f31a17acede6a8cd1ae2d123ce04d8cca74056c9d456075f4f6f85de055607",
                "sha256:e9121b4009339b0f751955baf4543a0bfd6bc3f8188f8056b1a25a2d45099934",
                "sha256:ebedb45b9feb7258fac0a268a3f6bec0a2ea4d9558f3d6f813f02ff3a6dc6698",
                "sha256:ecaac27da855b8d73f92123e5f03612b04c5632fd0a476e469dfc47cd37d6b2e",
                "sha256:ecdbde46235f3d560b18be0cb706c8e8ad1b965e5c13bbba7450c86064e96561",
                "sha256:ed550ed05540c03f0e69e6d74ad58d026de61b9eaebebbaaf8873e585cbb18de",
                "sha256:eeb3d3d6b399ffe55f9a04e09e635554012f1980696d6b0aca3e6cf42a17a03b",
                "sha256:ef337945bbd76cce390d1b2496ccf9f90b1c1242a3a7bc242ca4a9fc5993427a",
                "sha256:f1365e032a477c1430cfe0cf2856679529a2331426f8081172c4a74186f1d595",
                "sha256:f23b55eb5464468f9e0e9a9935ce3ed2a870608d5f534025cd5536bca25b1402",
                "sha256:f2e9072d71c1f6cfc79a36d4484c82823c560e6f5599c43c1ca6b5cdbd54f881",
                "sha256:f323306d0556351735b54acbf82904fe30a27b6a7147153cbe6e19aaaa2aa429",
                "sha256:f36a3489d9e28fe4b67be9992a23029c3cec0babc3bd9afb39f49844a8c721c5",
                "sha256:f64f82cc3443149292b32387086d02a6c7fb39b8781563e0ca7b8d7d9cf72bd7",
                "sha256:f6defd966ca3b187ec6c366604e9296f585021d922e666b99c47e78738b5666c",
                "sha256:f7c2b8eb9fc872e68b46eeaf835e86bccc3a58ba57d0eedc109cbb14177be531",
                "sha256:fa7db7558607afeccb33c0e4bf1c9a9a835e26599e76af6fe2fcea45904083a6",
                "sha256:fcb83175cc4936a5425dde3356f079ae03c0802bbdf8ff82c035f8a54b333521"
            ],
            "markers": "python_full_version >= '3.7.0'",
            "version": "==2.10.1"
=======
            "markers": "python_version >= '2.6' and python_version not in '3.0, 3.1, 3.2, 3.3'",
            "version": "==2.4.7"
>>>>>>> 1325b882
        },
        "python-dateutil": {
            "hashes": [
                "sha256:73ebfe9dbf22e832286dafa60473e4cd239f8592f699aa5adaf10050e6e1823c",
                "sha256:75bb3f31ea686f1197762692a9ee6a7550b59fc6ca3a1f4b5d7e32fb98e2da2a"
            ],
            "markers": "python_version >= '2.7' and python_version not in '3.0, 3.1, 3.2, 3.3'",
<<<<<<< HEAD
            "version": "==2.8.2"
        },
        "requests": {
            "hashes": [
                "sha256:58cd2187c01e70e6e26505bca751777aa9f2ee0b7f4300988b709f44e013003f",
                "sha256:942c5a758f98d790eaed1a29cb6eefc7ffb0d1cf7af05c3d2791656dbd6ad1e1"
            ],
            "index": "pypi",
            "version": "==2.31.0"
=======
            "version": "==2.8.1"
        },
        "pytz": {
            "hashes": [
                "sha256:83a4a90894bf38e243cf052c8b58f381bfe9a7a483f6a9cab140bc7f702ac4da",
                "sha256:eb10ce3e7736052ed3623d49975ce333bcd712c7bb19a58b9e2089d4057d0798"
            ],
            "version": "==2021.1"
        },
        "requests": {
            "hashes": [
                "sha256:27973dd4a904a4f13b263a19c866c13b92a39ed1c964655f025f3f8d3d75b804",
                "sha256:c210084e36a42ae6b9219e00e48287def368a26d03a048ddad7bfee44f75871e"
            ],
            "index": "pypi",
            "version": "==2.25.1"
>>>>>>> 1325b882
        },
        "s3transfer": {
            "hashes": [
                "sha256:10d6923c6359175f264811ef4bf6161a3156ce8e350e705396a7557d6293c33a",
                "sha256:fd3889a66f5fe17299fe75b82eae6cf722554edca744ca5d5fe308b104883d2e"
            ],
<<<<<<< HEAD
            "markers": "python_full_version >= '3.7.0'",
            "version": "==0.7.0"
=======
            "markers": "python_version >= '3.6'",
            "version": "==4.7.2"
>>>>>>> 1325b882
        },
        "six": {
            "hashes": [
                "sha256:1e61c37477a1626458e36f7b1d82aa5c9b094fa4802892072e49de9c60c4c926",
                "sha256:8abb2f1d86890a2dfb989f9a77cfcfd3e47c2a354b01111771326f8aa26e0254"
            ],
            "markers": "python_version >= '2.7' and python_version not in '3.0, 3.1, 3.2, 3.3'",
            "version": "==1.16.0"
        },
        "typing-extensions": {
            "hashes": [
                "sha256:8f92fc8806f9a6b641eaa5318da32b44d401efaac0f6678c9bc448ba3605faa0",
                "sha256:df8e4339e9cb77357558cbdbceca33c303714cf861d1eef15e1070055ae8b7ef"
            ],
<<<<<<< HEAD
            "markers": "python_version >= '3.8'",
            "version": "==4.8.0"
        },
        "urllib3": {
            "hashes": [
                "sha256:34b97092d7e0a3a8cf7cd10e386f401b3737364026c45e622aa02903dffe0f07",
                "sha256:f8ecc1bba5667413457c529ab955bf8c67b45db799d159066261719e328580a0"
            ],
            "markers": "python_version >= '2.7' and python_version not in '3.0, 3.1, 3.2, 3.3, 3.4, 3.5'",
            "version": "==1.26.18"
=======
            "markers": "python_version >= '2.7' and python_version not in '3.0, 3.1, 3.2, 3.3'",
            "version": "==3.0.1"
        },
        "urllib3": {
            "hashes": [
                "sha256:2f4da4594db7e1e110a944bb1b551fdf4e6c136ad42e4234131391e21eb5b0df",
                "sha256:e7b021f7241115872f92f43c6508082facffbd1c048e3c6e2bb9c2a157e28937"
            ],
            "markers": "python_version >= '2.7' and python_version not in '3.0, 3.1, 3.2, 3.3, 3.4' and python_version < '4'",
            "version": "==1.26.4"
>>>>>>> 1325b882
        }
    },
    "develop": {
        "asttokens": {
            "hashes": [
                "sha256:051ed49c3dcae8913ea7cd08e46a606dba30b79993209636c4875bc1d637bc24",
                "sha256:b03869718ba9a6eb027e134bfdf69f38a236d681c83c160d510768af11254ba0"
            ],
<<<<<<< HEAD
            "version": "==2.4.1"
=======
            "markers": "python_version >= '2.7' and python_version not in '3.0, 3.1, 3.2, 3.3, 3.4'",
            "version": "==21.2.0"
>>>>>>> 1325b882
        },
        "backcall": {
            "hashes": [
                "sha256:5cbdbf27be5e7cfadb448baf0aa95508f91f2bbc6c6437cd9cd06e2a4c215e1e",
                "sha256:fbbce6a29f263178a1f7915c1940bde0ec2b2a967566fe1c65c1dfb7422bd255"
            ],
            "version": "==0.2.0"
        },
        "decorator": {
            "hashes": [
<<<<<<< HEAD
                "sha256:637996211036b6385ef91435e4fae22989472f9d571faba8927ba8253acbc330",
                "sha256:b8c3f85900b9dc423225913c5aace94729fe1fa9763b38939a95226f02d37186"
            ],
            "markers": "python_version < '3.11' and python_version >= '3.7'",
            "version": "==5.1.1"
=======
                "sha256:2421478269219131d58e1a7c49f535d32442a4de9f1b9022bffb3269cc6a46cb",
                "sha256:b46ce7eaeb5a388b7a4a48999c3bb9e4276677bb0c1ee4b9f2bf7a1250d96e5e"
            ],
            "index": "pypi",
            "version": "==1.17.76"
>>>>>>> 1325b882
        },
        "exceptiongroup": {
            "hashes": [
<<<<<<< HEAD
                "sha256:097acd85d473d75af5bb98e41b61ff7fe35efe6675e4f9370ec6ec5126d160e9",
                "sha256:343280667a4585d195ca1cf9cef84a4e178c4b6cf2274caef9859782b567d5e3"
            ],
            "markers": "python_version < '3.11'",
            "version": "==1.1.3"
=======
                "sha256:208d9d2cc7ec725892c0afcab3c76b42049a7f96309b4286f160b527cd64170f",
                "sha256:277456d5eb993bc5ba13bb66e09875e9e8dab846b8722ed0370c7420858dcfbc"
            ],
            "markers": "python_version >= '2.7' and python_version not in '3.0, 3.1, 3.2, 3.3, 3.4, 3.5'",
            "version": "==1.20.76"
>>>>>>> 1325b882
        },
        "executing": {
            "hashes": [
<<<<<<< HEAD
                "sha256:06df6183df67389625f4e763921c6cf978944721abf3e714000200aab95b0657",
                "sha256:0ff053696fdeef426cda5bd18eacd94f82c91f49823a2e9090124212ceea9b08"
            ],
            "version": "==2.0.0"
=======
                "sha256:6e5c199c16f7a9f0e3a61a4a54b3d27e7dad0dbdde92b944426cb20914376323",
                "sha256:72ecfba4320a893c53f9706bebb2d55c270c1e51a28789361aa93e4a21319ed5"
            ],
            "markers": "python_version >= '3.5'",
            "version": "==5.0.9"
>>>>>>> 1325b882
        },
        "iniconfig": {
            "hashes": [
                "sha256:2d91e135bf72d31a410b17c16da610a82cb55f6b0477d1a902134b24a455b8b3",
                "sha256:b6a85871a79d2e3b22d2d1b94ac2824226a63c6b741c88f7ae975f18b6778374"
            ],
            "markers": "python_version >= '3.7'",
            "version": "==2.0.0"
        },
        "ipdb": {
            "hashes": [
<<<<<<< HEAD
                "sha256:45529994741c4ab6d2388bfa5d7b725c2cf7fe9deffabdb8a6113aa5ed449ed4",
                "sha256:e3ac6018ef05126d442af680aad863006ec19d02290561ac88b8b1c0b0cfc726"
            ],
            "index": "pypi",
            "version": "==0.13.13"
        },
        "ipython": {
            "hashes": [
                "sha256:0852469d4d579d9cd613c220af7bf0c9cc251813e12be647cb9d463939db9b1e",
                "sha256:ad52f58fca8f9f848e256c629eff888efc0528c12fe0f8ec14f33205f23ef938"
            ],
            "index": "pypi",
            "version": "==8.16.1"
        },
        "jedi": {
            "hashes": [
                "sha256:cf0496f3651bc65d7174ac1b7d043eff454892c708a87d1b683e57b569927ffd",
                "sha256:e983c654fe5c02867aef4cdfce5a2fbb4a50adc0af145f70504238f18ef5e7e0"
            ],
            "markers": "python_version >= '3.6'",
            "version": "==0.19.1"
        },
        "matplotlib-inline": {
            "hashes": [
                "sha256:f1f41aab5328aa5aaea9b16d083b128102f8712542f819fe7e6a420ff581b311",
                "sha256:f887e5f10ba98e8d2b150ddcf4702c1e5f8b3a20005eb0f74bfdbd360ee6f304"
            ],
            "markers": "python_version >= '3.5'",
            "version": "==0.1.6"
        },
        "packaging": {
            "hashes": [
                "sha256:048fb0e9405036518eaaf48a55953c750c11e1a1b68e0dd1a9d62ed0c092cfc5",
                "sha256:8c491190033a9af7e1d931d0b5dacc2ef47509b34dd0de67ed209b5203fc88c7"
            ],
            "markers": "python_version >= '3.7'",
            "version": "==23.2"
=======
                "sha256:178c367a61c1039e44e17c56fcc4a6e7dc11b33561261382d419b6ddb4401810"
            ],
            "index": "pypi",
            "version": "==0.13.7"
        },
        "ipython": {
            "hashes": [
                "sha256:714810a5c74f512b69d5f3b944c86e592cee0a5fb9c728e582f074610f6cf038",
                "sha256:f78c6a3972dde1cc9e4041cbf4de583546314ba52d3c97208e5b6b2221a9cb7d"
            ],
            "index": "pypi",
            "version": "==7.23.1"
        },
        "ipython-genutils": {
            "hashes": [
                "sha256:72dd37233799e619666c9f639a9da83c34013a73e8bbc79a7a6348d93c61fab8",
                "sha256:eb2e116e75ecef9d4d228fdc66af54269afa26ab4463042e33785b887c628ba8"
            ],
            "version": "==0.2.0"
        },
        "jedi": {
            "hashes": [
                "sha256:18456d83f65f400ab0c2d3319e48520420ef43b23a086fdc05dff34132f0fb93",
                "sha256:92550a404bad8afed881a137ec9a461fed49eca661414be45059329614ed0707"
            ],
            "markers": "python_version >= '3.6'",
            "version": "==0.18.0"
        },
        "jmespath": {
            "hashes": [
                "sha256:b85d0567b8666149a93172712e68920734333c0ce7e89b78b3e987f71e5ed4f9",
                "sha256:cdf6525904cc597730141d61b36f2e4b8ecc257c420fa2f4549bac2c2d0cb72f"
            ],
            "markers": "python_version >= '2.6' and python_version not in '3.0, 3.1, 3.2, 3.3'",
            "version": "==0.10.0"
        },
        "matplotlib-inline": {
            "hashes": [
                "sha256:5cf1176f554abb4fa98cb362aa2b55c500147e4bdbb07e3fda359143e1da0811",
                "sha256:f41d5ff73c9f5385775d5c0bc13b424535c8402fe70ea8210f93e11f3683993e"
            ],
            "markers": "python_version >= '3.5'",
            "version": "==0.1.2"
        },
        "packaging": {
            "hashes": [
                "sha256:5b327ac1320dc863dca72f4514ecc086f31186744b84a230374cc1fd776feae5",
                "sha256:67714da7f7bc052e064859c05c595155bd1ee9f69f76557e21f051443c20947a"
            ],
            "markers": "python_version >= '2.7' and python_version not in '3.0, 3.1, 3.2, 3.3'",
            "version": "==20.9"
>>>>>>> 1325b882
        },
        "parso": {
            "hashes": [
                "sha256:8c07be290bb59f03588915921e29e8a50002acaf2cdc5fa0e0114f91709fafa0",
                "sha256:c001d4636cd3aecdaf33cbb40aebb59b094be2a74c556778ef5576c175e19e75"
            ],
            "markers": "python_version >= '3.6'",
<<<<<<< HEAD
            "version": "==0.8.3"
=======
            "version": "==0.8.2"
>>>>>>> 1325b882
        },
        "pexpect": {
            "hashes": [
                "sha256:0b48a55dcb3c05f3329815901ea4fc1537514d6ba867a152b581d69ae3710937",
                "sha256:fc65a43959d153d0114afe13997d439c22823a27cefceb5ff35c2178c6784c0c"
            ],
            "markers": "sys_platform != 'win32'",
            "version": "==4.8.0"
        },
        "pickleshare": {
            "hashes": [
                "sha256:87683d47965c1da65cdacaf31c8441d12b8044cdec9aca500cd78fc2c683afca",
                "sha256:9649af414d74d4df115d5d718f82acb59c9d418196b7b4290ed47a12ce62df56"
            ],
            "version": "==0.7.5"
        },
        "pluggy": {
            "hashes": [
<<<<<<< HEAD
                "sha256:cf61ae8f126ac6f7c451172cf30e3e43d3ca77615509771b3a984a0730651e12",
                "sha256:d89c696a773f8bd377d18e5ecda92b7a3793cbe66c87060a6fb58c7b6e1061f7"
            ],
            "markers": "python_version >= '3.8'",
            "version": "==1.3.0"
        },
        "prompt-toolkit": {
            "hashes": [
                "sha256:04505ade687dc26dc4284b1ad19a83be2f2afe83e7a828ace0c72f3a1df72aac",
                "sha256:9dffbe1d8acf91e3de75f3b544e4842382fc06c6babe903ac9acb74dc6e08d88"
            ],
            "markers": "python_version >= '3.7'",
            "version": "==3.0.39"
=======
                "sha256:15b2acde666561e1298d71b523007ed7364de07029219b604cf808bfa1c765b0",
                "sha256:966c145cd83c96502c3c3868f50408687b38434af77734af1e9ca461a4081d2d"
            ],
            "markers": "python_version >= '2.7' and python_version not in '3.0, 3.1, 3.2, 3.3'",
            "version": "==0.13.1"
        },
        "prompt-toolkit": {
            "hashes": [
                "sha256:bf00f22079f5fadc949f42ae8ff7f05702826a97059ffcc6281036ad40ac6f04",
                "sha256:e1b4f11b9336a28fa11810bc623c357420f69dfdb6d2dac41ca2c21a55c033bc"
            ],
            "markers": "python_full_version >= '3.6.1'",
            "version": "==3.0.18"
>>>>>>> 1325b882
        },
        "ptyprocess": {
            "hashes": [
                "sha256:4b41f3967fce3af57cc7e94b888626c18bf37a083e3651ca8feeb66d492fef35",
                "sha256:5c5d0a3b48ceee0b48485e0c26037c0acd7d29765ca3fbb5cb3831d347423220"
            ],
            "version": "==0.7.0"
        },
        "pure-eval": {
            "hashes": [
                "sha256:01eaab343580944bc56080ebe0a674b39ec44a945e6d09ba7db3cb8cec289350",
                "sha256:2b45320af6dfaa1750f543d714b6d1c520a1688dec6fd24d339063ce0aaa9ac3"
            ],
<<<<<<< HEAD
            "version": "==0.2.2"
        },
        "pygments": {
            "hashes": [
                "sha256:13fc09fa63bc8d8671a6d247e1eb303c4b343eaee81d861f3404db2935653692",
                "sha256:1daff0494820c69bc8941e407aa20f577374ee88364ee10a98fdbe0aece96e29"
            ],
            "markers": "python_version >= '3.7'",
            "version": "==2.16.1"
        },
        "pytest": {
            "hashes": [
                "sha256:0d009c083ea859a71b76adf7c1d502e4bc170b80a8ef002da5806527b9591fac",
                "sha256:d989d136982de4e3b29dabcc838ad581c64e8ed52c11fbe86ddebd9da0818cd5"
            ],
            "index": "pypi",
            "version": "==7.4.3"
=======
            "markers": "python_version >= '2.7' and python_version not in '3.0, 3.1, 3.2, 3.3'",
            "version": "==1.10.0"
        },
        "pygments": {
            "hashes": [
                "sha256:a18f47b506a429f6f4b9df81bb02beab9ca21d0a5fee38ed15aef65f0545519f",
                "sha256:d66e804411278594d764fc69ec36ec13d9ae9147193a1740cd34d272ca383b8e"
            ],
            "markers": "python_version >= '3.5'",
            "version": "==2.9.0"
        },
        "pyparsing": {
            "hashes": [
                "sha256:c203ec8783bf771a155b207279b9bccb8dea02d8f0c9e5f8ead507bc3246ecc1",
                "sha256:ef9d7589ef3c200abe66653d3f1ab1033c3c419ae9b9bdb1240a85b024efc88b"
            ],
            "markers": "python_version >= '2.6' and python_version not in '3.0, 3.1, 3.2, 3.3'",
            "version": "==2.4.7"
        },
        "pytest": {
            "hashes": [
                "sha256:50bcad0a0b9c5a72c8e4e7c9855a3ad496ca6a881a3641b4260605450772c54b",
                "sha256:91ef2131a9bd6be8f76f1f08eac5c5317221d6ad1e143ae03894b862e8976890"
            ],
            "index": "pypi",
            "version": "==6.2.4"
        },
        "python-dateutil": {
            "hashes": [
                "sha256:73ebfe9dbf22e832286dafa60473e4cd239f8592f699aa5adaf10050e6e1823c",
                "sha256:75bb3f31ea686f1197762692a9ee6a7550b59fc6ca3a1f4b5d7e32fb98e2da2a"
            ],
            "markers": "python_version >= '2.7' and python_version not in '3.0, 3.1, 3.2, 3.3'",
            "version": "==2.8.1"
        },
        "s3transfer": {
            "hashes": [
                "sha256:9b3752887a2880690ce628bc263d6d13a3864083aeacff4890c1c9839a5eb0bc",
                "sha256:cb022f4b16551edebbb31a377d3f09600dbada7363d8c5db7976e7f47732e1b2"
            ],
            "version": "==0.4.2"
>>>>>>> 1325b882
        },
        "six": {
            "hashes": [
                "sha256:1e61c37477a1626458e36f7b1d82aa5c9b094fa4802892072e49de9c60c4c926",
                "sha256:8abb2f1d86890a2dfb989f9a77cfcfd3e47c2a354b01111771326f8aa26e0254"
            ],
            "markers": "python_version >= '2.7' and python_version not in '3.0, 3.1, 3.2, 3.3'",
            "version": "==1.16.0"
        },
        "stack-data": {
            "hashes": [
                "sha256:836a778de4fec4dcd1dcd89ed8abff8a221f58308462e1c4aa2a3cf30148f0b9",
                "sha256:d5558e0c25a4cb0853cddad3d77da9891a08cb85dd9f9f91b9f8cd66e511e695"
            ],
<<<<<<< HEAD
            "version": "==0.6.3"
        },
        "tomli": {
            "hashes": [
                "sha256:939de3e7a6161af0c887ef91b7d41a53e7c5a1ca976325f429cb46ea9bc30ecc",
                "sha256:de526c12914f0c550d15924c62d72abc48d6fe7364aa87328337a31007fe8a4f"
            ],
            "markers": "python_version < '3.11' and python_version >= '3.7'",
            "version": "==2.0.1"
        },
        "traitlets": {
            "hashes": [
                "sha256:81539f07f7aebcde2e4b5ab76727f53eabf18ad155c6ed7979a681411602fa47",
                "sha256:833273bf645d8ce31dcb613c56999e2e055b1ffe6d09168a164bcd91c36d5d35"
            ],
            "markers": "python_version >= '3.8'",
            "version": "==5.12.0"
=======
            "markers": "python_version >= '2.6' and python_version not in '3.0, 3.1, 3.2, 3.3'",
            "version": "==0.10.2"
        },
        "traitlets": {
            "hashes": [
                "sha256:178f4ce988f69189f7e523337a3e11d91c786ded9360174a3d9ca83e79bc5396",
                "sha256:69ff3f9d5351f31a7ad80443c2674b7099df13cc41fc5fa6e2f6d3b0330b0426"
            ],
            "markers": "python_version >= '3.7'",
            "version": "==5.0.5"
>>>>>>> 1325b882
        },
        "typing-extensions": {
            "hashes": [
<<<<<<< HEAD
                "sha256:8f92fc8806f9a6b641eaa5318da32b44d401efaac0f6678c9bc448ba3605faa0",
                "sha256:df8e4339e9cb77357558cbdbceca33c303714cf861d1eef15e1070055ae8b7ef"
            ],
            "markers": "python_version >= '3.8'",
            "version": "==4.8.0"
=======
                "sha256:2f4da4594db7e1e110a944bb1b551fdf4e6c136ad42e4234131391e21eb5b0df",
                "sha256:e7b021f7241115872f92f43c6508082facffbd1c048e3c6e2bb9c2a157e28937"
            ],
            "markers": "python_version >= '2.7' and python_version not in '3.0, 3.1, 3.2, 3.3, 3.4' and python_version < '4'",
            "version": "==1.26.4"
>>>>>>> 1325b882
        },
        "wcwidth": {
            "hashes": [
                "sha256:77f719e01648ed600dfa5402c347481c0992263b81a027344f3e1ba25493a704",
                "sha256:8705c569999ffbb4f6a87c6d1b80f324bd6db952f5eb0b95bc07517f4c1813d4"
            ],
            "version": "==0.2.8"
        }
    }
}<|MERGE_RESOLUTION|>--- conflicted
+++ resolved
@@ -1,19 +1,11 @@
 {
     "_meta": {
         "hash": {
-<<<<<<< HEAD
             "sha256": "a35910a6982c867600c4de2569a95e3dff9f1db4f9ae5410759cb870f8610273"
         },
         "pipfile-spec": 6,
         "requires": {
             "python_version": "3.11"
-=======
-            "sha256": "cf019babdbe9b969c70af32bcec79bd12164d8f57eba4b8f1f3846ceabfa4bb8"
-        },
-        "pipfile-spec": 6,
-        "requires": {
-            "python_version": "3.7"
->>>>>>> 1325b882
         },
         "sources": [
             {
@@ -29,85 +21,35 @@
                 "sha256:0641064de18ba7a25dee8f96403ebc39113d0cb953a01429249d5c7564666a43",
                 "sha256:563339e807e53ffd9c267e99fc6d9ea23eb8443c08f112651963e24e22f84a5d"
             ],
-<<<<<<< HEAD
             "markers": "python_version >= '3.8'",
             "version": "==0.6.0"
         },
         "boto3": {
-=======
-            "markers": "python_version ~= '3.5'",
-            "version": "==4.2.2"
-        },
-        "certifi": {
-            "hashes": [
-                "sha256:1a4995114262bffbc2413b159f2a1a480c969de6e6eb13ee966d470af86af59c",
-                "sha256:719a74fb9e33b9bd44cc7f3a8d94bc35e4049deebe19ba7d8e108280cfd59830"
-            ],
-            "version": "==2020.12.5"
-        },
-        "chardet": {
-            "hashes": [
-                "sha256:0d6f53a15db4120f2b08c94f11e7d93d2c911ee118b6b30a04ec3ee8310179fa",
-                "sha256:f864054d66fd9118f2e67044ac8981a54775ec5b67aed0441892edb553d21da5"
-            ],
-            "markers": "python_version >= '2.7' and python_version not in '3.0, 3.1, 3.2, 3.3, 3.4'",
-            "version": "==4.0.0"
-        },
-        "facebook-sdk": {
->>>>>>> 1325b882
             "hashes": [
                 "sha256:73e2b56dcbe1b856274185c908dcb5973b007d62c74b646e6bd2ac09a303983a",
                 "sha256:cc7d939cdbb4ad3980274c96c589e95f028f740ac49a3547c8f4aaec6a7a6409"
             ],
-<<<<<<< HEAD
             "index": "pypi",
             "version": "==1.28.72"
-=======
-            "version": "==3.1.0"
-        },
-        "fest": {
-            "hashes": [
-                "sha256:ed30cedebf6f5ce18f94a6d1e63edd6d11a634688c4e8937c756bd565d79760d"
-            ],
-            "index": "pypi",
-            "version": "==5.1.2"
->>>>>>> 1325b882
         },
         "botocore": {
             "hashes": [
-<<<<<<< HEAD
                 "sha256:1a0f5063a9a5e1ef40907c67778625cf14a8c47c8e09cd2b3f9dc53a8adb52cf",
                 "sha256:37763f40c2fcc48114015fe43bbd75ec1aabef48b418e1a5e28cb1c350967260"
             ],
             "markers": "python_full_version >= '3.7.0'",
             "version": "==1.31.72"
-=======
-                "sha256:407e3e52435a44f6d59d4fef7b5e115bed7b20d77cbdab79e00232bfff7bf912",
-                "sha256:edfca00d76081f359bed7b2efa2dc3a057309e55bf0a91628a0639730e31c357"
-            ],
-            "markers": "python_version >= '2.7' and python_version not in '3.0, 3.1, 3.2, 3.3, 3.4, 3.5'",
-            "version": "==1.27.0"
->>>>>>> 1325b882
         },
         "certifi": {
             "hashes": [
-<<<<<<< HEAD
                 "sha256:539cc1d13202e33ca466e88b2807e29f4c13049d6d87031a3c110744495cb082",
                 "sha256:92d6037539857d8206b8f6ae472e8b77db8058fec5937a1ef3f54304089edbb9"
             ],
             "markers": "python_version >= '3.6'",
             "version": "==2023.7.22"
-=======
-                "sha256:72f69e67238e38b0da41b5a2e352dc39b4b5891d88f3db082aae7775da8fe58b",
-                "sha256:aa67190e56e02940a611388ee268f45da79451c8fdff2861fae104538dbeca1f"
-            ],
-            "markers": "python_version >= '3.6'",
-            "version": "==2.4.0"
->>>>>>> 1325b882
         },
         "charset-normalizer": {
             "hashes": [
-<<<<<<< HEAD
                 "sha256:06cf46bdff72f58645434d467bf5228080801298fbba19fe268a01b4534467f5",
                 "sha256:0c8c61fb505c7dad1d251c284e712d4e0372cef3b067f7ddf82a7fa82e1e9a93",
                 "sha256:10b8dd31e10f32410751b3430996f9807fc4d1587ca69772e2aa940a82ab571a",
@@ -201,13 +143,6 @@
             ],
             "markers": "python_full_version >= '3.7.0'",
             "version": "==3.3.1"
-=======
-                "sha256:588bdb03a41ecb4978472b847881e5518b5d9ec6153d3d679aa127a55e13b39f",
-                "sha256:9ad25fba07f46a628ad4d0ca09f38dcb262830df2ac95b217f9b0129c9e42206"
-            ],
-            "markers": "python_version >= '2.7' and python_version not in '3.0, 3.1, 3.2, 3.3, 3.4, 3.5'",
-            "version": "==1.30.0"
->>>>>>> 1325b882
         },
         "idna": {
             "hashes": [
@@ -222,69 +157,16 @@
                 "sha256:1a29730d366e996aaacffb2f1f1cb9593dc38e2ddd30c91250c6dde09ea9b417",
                 "sha256:f38b2b640938a4f35ade69ac3d053042959b62a0f1076a5bbaa1b9526605a8a2"
             ],
-<<<<<<< HEAD
             "markers": "python_version >= '3.5'",
             "version": "==0.5.1"
-=======
-            "markers": "python_version >= '3.6'",
-            "version": "==1.53.0"
->>>>>>> 1325b882
         },
         "jmespath": {
             "hashes": [
                 "sha256:02e2e4cc71b5bcab88332eebf907519190dd9e6e82107fa7f83b1003a6252980",
                 "sha256:90261b206d6defd58fdd5e85f478bf633a2901798906be2ad389150c5c60edbe"
             ],
-<<<<<<< HEAD
             "markers": "python_full_version >= '3.7.0'",
             "version": "==1.0.1"
-=======
-            "version": "==0.19.1"
-        },
-        "idna": {
-            "hashes": [
-                "sha256:b307872f855b18632ce0c21c5e45be78c0ea7ae4c15c828c20788b26921eb3f6",
-                "sha256:b97d804b1e9b523befed77c48dacec60e6dcb0b5391d57af6a65a312a90648c0"
-            ],
-            "markers": "python_version >= '2.7' and python_version not in '3.0, 3.1, 3.2, 3.3'",
-            "version": "==2.10"
-        },
-        "packaging": {
-            "hashes": [
-                "sha256:5b327ac1320dc863dca72f4514ecc086f31186744b84a230374cc1fd776feae5",
-                "sha256:67714da7f7bc052e064859c05c595155bd1ee9f69f76557e21f051443c20947a"
-            ],
-            "markers": "python_version >= '2.7' and python_version not in '3.0, 3.1, 3.2, 3.3'",
-            "version": "==20.9"
-        },
-        "protobuf": {
-            "hashes": [
-                "sha256:05c304396e309661c45e3a97bd2d8da1fc2bab743ed2ca880bcb757271c40c0e",
-                "sha256:05dfe9319939a8473c21b469f34f6486646e54fb8542637cf7ed8e2fbfe21538",
-                "sha256:1488f786bd1912f97796cf5def8cacf433735616896cf7ed9dc786cee693dfc8",
-                "sha256:15351df904347da2081a2eebc42b192c29724eb57dbe56dae440be843f1e4779",
-                "sha256:295944ef0772498d7bf75f6aa5d4dfcfd02f5ce70f735b406e52e43ac3914d38",
-                "sha256:2f77afe33bb86c7d34221a86193256d69aa10818620fe4a7513d98211d67d672",
-                "sha256:3237acce5b666c7b0f45785cc2d0809796d4df3593bd68338aebf25408139188",
-                "sha256:3b5c461af5a3cebd796c73370db929b7e24cbaba655eefdc044226bc8a843d6b",
-                "sha256:3d338910b10b88b18581cf6877b3938b2e262e8fdc2c1057f5a291787de63183",
-                "sha256:44399393c3a8cc04a4cfbdc721dd7f2114497efda582e946a91b8c4290ae5ff5",
-                "sha256:4c8d0997fdc0a4cf9de7950d598ce6974b22e8618bbcf1d15e9842010cf8420a",
-                "sha256:5356981c1919782b8c2e3ea5c5d85ad5937b8178a025ac9edc2f2ca5b4a717ae",
-                "sha256:809a96d5a1a74538728710f9104f43ae77f5e48bde274ee321b10a324ba52e4f",
-                "sha256:850f429bd2399525d339d05bc809f090f16d3d88737bed637d355a5ee8d3b81a",
-                "sha256:8a3ac375539055164f31a330770f137875307e6f04c21e2647f2e7139c501295",
-                "sha256:939ce06846ddfec99c0bff510510b3ee45778e7a3aec6544d1f36526e5fecb67",
-                "sha256:9ae321459d4890c3939c536382f75e232c9e91ce506310353c8a15ad5c379e0d",
-                "sha256:a29631f4f8bcf79b12a59e83d238d888de5034871461d788c74c68218ad75049",
-                "sha256:acc9f2091ace3de429eee424ab7ba0bc52a6aa9ffc9909e5c4de259a3f71db46",
-                "sha256:baea44967071e6a51e705e4e88aebf35f530a14004cc69f60a185e5d7e13de7e",
-                "sha256:bcaff977db178f0bfde10bab0d23a5f5adf5964adba70c315e45922a1c55eb90",
-                "sha256:e32ef0c9f4b548c80d94dfff8b4130ca2ff3d50caaf2455889e3f5b8a01e8038",
-                "sha256:eac0a2a7ea99e17175f6e7b53cdc9004ed786c072fbdf933def0e454e14fd323"
-            ],
-            "version": "==3.17.0"
->>>>>>> 1325b882
         },
         "pyactionnetwork": {
             "hashes": [
@@ -299,7 +181,6 @@
                 "sha256:a80eb85f7c020bf41679bb00ca57da11aeaa43769afbc73619276798a2ca182e",
                 "sha256:e588249e68cf338dcdca9908537ed16d5a22ae72345ec930022b230ba96e5f84"
             ],
-<<<<<<< HEAD
             "index": "pypi",
             "version": "==2.1.0.post1"
         },
@@ -422,10 +303,6 @@
             ],
             "markers": "python_full_version >= '3.7.0'",
             "version": "==2.10.1"
-=======
-            "markers": "python_version >= '2.6' and python_version not in '3.0, 3.1, 3.2, 3.3'",
-            "version": "==2.4.7"
->>>>>>> 1325b882
         },
         "python-dateutil": {
             "hashes": [
@@ -433,7 +310,6 @@
                 "sha256:75bb3f31ea686f1197762692a9ee6a7550b59fc6ca3a1f4b5d7e32fb98e2da2a"
             ],
             "markers": "python_version >= '2.7' and python_version not in '3.0, 3.1, 3.2, 3.3'",
-<<<<<<< HEAD
             "version": "==2.8.2"
         },
         "requests": {
@@ -443,37 +319,14 @@
             ],
             "index": "pypi",
             "version": "==2.31.0"
-=======
-            "version": "==2.8.1"
-        },
-        "pytz": {
-            "hashes": [
-                "sha256:83a4a90894bf38e243cf052c8b58f381bfe9a7a483f6a9cab140bc7f702ac4da",
-                "sha256:eb10ce3e7736052ed3623d49975ce333bcd712c7bb19a58b9e2089d4057d0798"
-            ],
-            "version": "==2021.1"
-        },
-        "requests": {
-            "hashes": [
-                "sha256:27973dd4a904a4f13b263a19c866c13b92a39ed1c964655f025f3f8d3d75b804",
-                "sha256:c210084e36a42ae6b9219e00e48287def368a26d03a048ddad7bfee44f75871e"
-            ],
-            "index": "pypi",
-            "version": "==2.25.1"
->>>>>>> 1325b882
         },
         "s3transfer": {
             "hashes": [
                 "sha256:10d6923c6359175f264811ef4bf6161a3156ce8e350e705396a7557d6293c33a",
                 "sha256:fd3889a66f5fe17299fe75b82eae6cf722554edca744ca5d5fe308b104883d2e"
             ],
-<<<<<<< HEAD
             "markers": "python_full_version >= '3.7.0'",
             "version": "==0.7.0"
-=======
-            "markers": "python_version >= '3.6'",
-            "version": "==4.7.2"
->>>>>>> 1325b882
         },
         "six": {
             "hashes": [
@@ -488,7 +341,6 @@
                 "sha256:8f92fc8806f9a6b641eaa5318da32b44d401efaac0f6678c9bc448ba3605faa0",
                 "sha256:df8e4339e9cb77357558cbdbceca33c303714cf861d1eef15e1070055ae8b7ef"
             ],
-<<<<<<< HEAD
             "markers": "python_version >= '3.8'",
             "version": "==4.8.0"
         },
@@ -499,18 +351,6 @@
             ],
             "markers": "python_version >= '2.7' and python_version not in '3.0, 3.1, 3.2, 3.3, 3.4, 3.5'",
             "version": "==1.26.18"
-=======
-            "markers": "python_version >= '2.7' and python_version not in '3.0, 3.1, 3.2, 3.3'",
-            "version": "==3.0.1"
-        },
-        "urllib3": {
-            "hashes": [
-                "sha256:2f4da4594db7e1e110a944bb1b551fdf4e6c136ad42e4234131391e21eb5b0df",
-                "sha256:e7b021f7241115872f92f43c6508082facffbd1c048e3c6e2bb9c2a157e28937"
-            ],
-            "markers": "python_version >= '2.7' and python_version not in '3.0, 3.1, 3.2, 3.3, 3.4' and python_version < '4'",
-            "version": "==1.26.4"
->>>>>>> 1325b882
         }
     },
     "develop": {
@@ -519,12 +359,7 @@
                 "sha256:051ed49c3dcae8913ea7cd08e46a606dba30b79993209636c4875bc1d637bc24",
                 "sha256:b03869718ba9a6eb027e134bfdf69f38a236d681c83c160d510768af11254ba0"
             ],
-<<<<<<< HEAD
             "version": "==2.4.1"
-=======
-            "markers": "python_version >= '2.7' and python_version not in '3.0, 3.1, 3.2, 3.3, 3.4'",
-            "version": "==21.2.0"
->>>>>>> 1325b882
         },
         "backcall": {
             "hashes": [
@@ -535,50 +370,26 @@
         },
         "decorator": {
             "hashes": [
-<<<<<<< HEAD
                 "sha256:637996211036b6385ef91435e4fae22989472f9d571faba8927ba8253acbc330",
                 "sha256:b8c3f85900b9dc423225913c5aace94729fe1fa9763b38939a95226f02d37186"
             ],
             "markers": "python_version < '3.11' and python_version >= '3.7'",
             "version": "==5.1.1"
-=======
-                "sha256:2421478269219131d58e1a7c49f535d32442a4de9f1b9022bffb3269cc6a46cb",
-                "sha256:b46ce7eaeb5a388b7a4a48999c3bb9e4276677bb0c1ee4b9f2bf7a1250d96e5e"
-            ],
-            "index": "pypi",
-            "version": "==1.17.76"
->>>>>>> 1325b882
         },
         "exceptiongroup": {
             "hashes": [
-<<<<<<< HEAD
                 "sha256:097acd85d473d75af5bb98e41b61ff7fe35efe6675e4f9370ec6ec5126d160e9",
                 "sha256:343280667a4585d195ca1cf9cef84a4e178c4b6cf2274caef9859782b567d5e3"
             ],
             "markers": "python_version < '3.11'",
             "version": "==1.1.3"
-=======
-                "sha256:208d9d2cc7ec725892c0afcab3c76b42049a7f96309b4286f160b527cd64170f",
-                "sha256:277456d5eb993bc5ba13bb66e09875e9e8dab846b8722ed0370c7420858dcfbc"
-            ],
-            "markers": "python_version >= '2.7' and python_version not in '3.0, 3.1, 3.2, 3.3, 3.4, 3.5'",
-            "version": "==1.20.76"
->>>>>>> 1325b882
         },
         "executing": {
             "hashes": [
-<<<<<<< HEAD
                 "sha256:06df6183df67389625f4e763921c6cf978944721abf3e714000200aab95b0657",
                 "sha256:0ff053696fdeef426cda5bd18eacd94f82c91f49823a2e9090124212ceea9b08"
             ],
             "version": "==2.0.0"
-=======
-                "sha256:6e5c199c16f7a9f0e3a61a4a54b3d27e7dad0dbdde92b944426cb20914376323",
-                "sha256:72ecfba4320a893c53f9706bebb2d55c270c1e51a28789361aa93e4a21319ed5"
-            ],
-            "markers": "python_version >= '3.5'",
-            "version": "==5.0.9"
->>>>>>> 1325b882
         },
         "iniconfig": {
             "hashes": [
@@ -590,7 +401,6 @@
         },
         "ipdb": {
             "hashes": [
-<<<<<<< HEAD
                 "sha256:45529994741c4ab6d2388bfa5d7b725c2cf7fe9deffabdb8a6113aa5ed449ed4",
                 "sha256:e3ac6018ef05126d442af680aad863006ec19d02290561ac88b8b1c0b0cfc726"
             ],
@@ -628,59 +438,6 @@
             ],
             "markers": "python_version >= '3.7'",
             "version": "==23.2"
-=======
-                "sha256:178c367a61c1039e44e17c56fcc4a6e7dc11b33561261382d419b6ddb4401810"
-            ],
-            "index": "pypi",
-            "version": "==0.13.7"
-        },
-        "ipython": {
-            "hashes": [
-                "sha256:714810a5c74f512b69d5f3b944c86e592cee0a5fb9c728e582f074610f6cf038",
-                "sha256:f78c6a3972dde1cc9e4041cbf4de583546314ba52d3c97208e5b6b2221a9cb7d"
-            ],
-            "index": "pypi",
-            "version": "==7.23.1"
-        },
-        "ipython-genutils": {
-            "hashes": [
-                "sha256:72dd37233799e619666c9f639a9da83c34013a73e8bbc79a7a6348d93c61fab8",
-                "sha256:eb2e116e75ecef9d4d228fdc66af54269afa26ab4463042e33785b887c628ba8"
-            ],
-            "version": "==0.2.0"
-        },
-        "jedi": {
-            "hashes": [
-                "sha256:18456d83f65f400ab0c2d3319e48520420ef43b23a086fdc05dff34132f0fb93",
-                "sha256:92550a404bad8afed881a137ec9a461fed49eca661414be45059329614ed0707"
-            ],
-            "markers": "python_version >= '3.6'",
-            "version": "==0.18.0"
-        },
-        "jmespath": {
-            "hashes": [
-                "sha256:b85d0567b8666149a93172712e68920734333c0ce7e89b78b3e987f71e5ed4f9",
-                "sha256:cdf6525904cc597730141d61b36f2e4b8ecc257c420fa2f4549bac2c2d0cb72f"
-            ],
-            "markers": "python_version >= '2.6' and python_version not in '3.0, 3.1, 3.2, 3.3'",
-            "version": "==0.10.0"
-        },
-        "matplotlib-inline": {
-            "hashes": [
-                "sha256:5cf1176f554abb4fa98cb362aa2b55c500147e4bdbb07e3fda359143e1da0811",
-                "sha256:f41d5ff73c9f5385775d5c0bc13b424535c8402fe70ea8210f93e11f3683993e"
-            ],
-            "markers": "python_version >= '3.5'",
-            "version": "==0.1.2"
-        },
-        "packaging": {
-            "hashes": [
-                "sha256:5b327ac1320dc863dca72f4514ecc086f31186744b84a230374cc1fd776feae5",
-                "sha256:67714da7f7bc052e064859c05c595155bd1ee9f69f76557e21f051443c20947a"
-            ],
-            "markers": "python_version >= '2.7' and python_version not in '3.0, 3.1, 3.2, 3.3'",
-            "version": "==20.9"
->>>>>>> 1325b882
         },
         "parso": {
             "hashes": [
@@ -688,11 +445,7 @@
                 "sha256:c001d4636cd3aecdaf33cbb40aebb59b094be2a74c556778ef5576c175e19e75"
             ],
             "markers": "python_version >= '3.6'",
-<<<<<<< HEAD
             "version": "==0.8.3"
-=======
-            "version": "==0.8.2"
->>>>>>> 1325b882
         },
         "pexpect": {
             "hashes": [
@@ -711,7 +464,6 @@
         },
         "pluggy": {
             "hashes": [
-<<<<<<< HEAD
                 "sha256:cf61ae8f126ac6f7c451172cf30e3e43d3ca77615509771b3a984a0730651e12",
                 "sha256:d89c696a773f8bd377d18e5ecda92b7a3793cbe66c87060a6fb58c7b6e1061f7"
             ],
@@ -725,21 +477,6 @@
             ],
             "markers": "python_version >= '3.7'",
             "version": "==3.0.39"
-=======
-                "sha256:15b2acde666561e1298d71b523007ed7364de07029219b604cf808bfa1c765b0",
-                "sha256:966c145cd83c96502c3c3868f50408687b38434af77734af1e9ca461a4081d2d"
-            ],
-            "markers": "python_version >= '2.7' and python_version not in '3.0, 3.1, 3.2, 3.3'",
-            "version": "==0.13.1"
-        },
-        "prompt-toolkit": {
-            "hashes": [
-                "sha256:bf00f22079f5fadc949f42ae8ff7f05702826a97059ffcc6281036ad40ac6f04",
-                "sha256:e1b4f11b9336a28fa11810bc623c357420f69dfdb6d2dac41ca2c21a55c033bc"
-            ],
-            "markers": "python_full_version >= '3.6.1'",
-            "version": "==3.0.18"
->>>>>>> 1325b882
         },
         "ptyprocess": {
             "hashes": [
@@ -753,7 +490,6 @@
                 "sha256:01eaab343580944bc56080ebe0a674b39ec44a945e6d09ba7db3cb8cec289350",
                 "sha256:2b45320af6dfaa1750f543d714b6d1c520a1688dec6fd24d339063ce0aaa9ac3"
             ],
-<<<<<<< HEAD
             "version": "==0.2.2"
         },
         "pygments": {
@@ -771,49 +507,6 @@
             ],
             "index": "pypi",
             "version": "==7.4.3"
-=======
-            "markers": "python_version >= '2.7' and python_version not in '3.0, 3.1, 3.2, 3.3'",
-            "version": "==1.10.0"
-        },
-        "pygments": {
-            "hashes": [
-                "sha256:a18f47b506a429f6f4b9df81bb02beab9ca21d0a5fee38ed15aef65f0545519f",
-                "sha256:d66e804411278594d764fc69ec36ec13d9ae9147193a1740cd34d272ca383b8e"
-            ],
-            "markers": "python_version >= '3.5'",
-            "version": "==2.9.0"
-        },
-        "pyparsing": {
-            "hashes": [
-                "sha256:c203ec8783bf771a155b207279b9bccb8dea02d8f0c9e5f8ead507bc3246ecc1",
-                "sha256:ef9d7589ef3c200abe66653d3f1ab1033c3c419ae9b9bdb1240a85b024efc88b"
-            ],
-            "markers": "python_version >= '2.6' and python_version not in '3.0, 3.1, 3.2, 3.3'",
-            "version": "==2.4.7"
-        },
-        "pytest": {
-            "hashes": [
-                "sha256:50bcad0a0b9c5a72c8e4e7c9855a3ad496ca6a881a3641b4260605450772c54b",
-                "sha256:91ef2131a9bd6be8f76f1f08eac5c5317221d6ad1e143ae03894b862e8976890"
-            ],
-            "index": "pypi",
-            "version": "==6.2.4"
-        },
-        "python-dateutil": {
-            "hashes": [
-                "sha256:73ebfe9dbf22e832286dafa60473e4cd239f8592f699aa5adaf10050e6e1823c",
-                "sha256:75bb3f31ea686f1197762692a9ee6a7550b59fc6ca3a1f4b5d7e32fb98e2da2a"
-            ],
-            "markers": "python_version >= '2.7' and python_version not in '3.0, 3.1, 3.2, 3.3'",
-            "version": "==2.8.1"
-        },
-        "s3transfer": {
-            "hashes": [
-                "sha256:9b3752887a2880690ce628bc263d6d13a3864083aeacff4890c1c9839a5eb0bc",
-                "sha256:cb022f4b16551edebbb31a377d3f09600dbada7363d8c5db7976e7f47732e1b2"
-            ],
-            "version": "==0.4.2"
->>>>>>> 1325b882
         },
         "six": {
             "hashes": [
@@ -828,7 +521,6 @@
                 "sha256:836a778de4fec4dcd1dcd89ed8abff8a221f58308462e1c4aa2a3cf30148f0b9",
                 "sha256:d5558e0c25a4cb0853cddad3d77da9891a08cb85dd9f9f91b9f8cd66e511e695"
             ],
-<<<<<<< HEAD
             "version": "==0.6.3"
         },
         "tomli": {
@@ -846,34 +538,14 @@
             ],
             "markers": "python_version >= '3.8'",
             "version": "==5.12.0"
-=======
-            "markers": "python_version >= '2.6' and python_version not in '3.0, 3.1, 3.2, 3.3'",
-            "version": "==0.10.2"
-        },
-        "traitlets": {
-            "hashes": [
-                "sha256:178f4ce988f69189f7e523337a3e11d91c786ded9360174a3d9ca83e79bc5396",
-                "sha256:69ff3f9d5351f31a7ad80443c2674b7099df13cc41fc5fa6e2f6d3b0330b0426"
-            ],
-            "markers": "python_version >= '3.7'",
-            "version": "==5.0.5"
->>>>>>> 1325b882
         },
         "typing-extensions": {
             "hashes": [
-<<<<<<< HEAD
                 "sha256:8f92fc8806f9a6b641eaa5318da32b44d401efaac0f6678c9bc448ba3605faa0",
                 "sha256:df8e4339e9cb77357558cbdbceca33c303714cf861d1eef15e1070055ae8b7ef"
             ],
             "markers": "python_version >= '3.8'",
             "version": "==4.8.0"
-=======
-                "sha256:2f4da4594db7e1e110a944bb1b551fdf4e6c136ad42e4234131391e21eb5b0df",
-                "sha256:e7b021f7241115872f92f43c6508082facffbd1c048e3c6e2bb9c2a157e28937"
-            ],
-            "markers": "python_version >= '2.7' and python_version not in '3.0, 3.1, 3.2, 3.3, 3.4' and python_version < '4'",
-            "version": "==1.26.4"
->>>>>>> 1325b882
         },
         "wcwidth": {
             "hashes": [
